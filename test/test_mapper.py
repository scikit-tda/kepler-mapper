import pytest
import numpy as np


from kmapper import KeplerMapper
from kmapper import GraphNerve

class TestLogging():
    """ Simple tests that confirm map completes at each logging level
    """

    def test_runs_with_logging_0(self):
        mapper = KeplerMapper(verbose=0)
        data = np.random.rand(100, 2)
        graph = mapper.map(data)

    def test_runs_with_logging_1(self):
        mapper = KeplerMapper(verbose=1)
        data = np.random.rand(100, 2)
        graph = mapper.map(data)

    def test_runs_with_logging_2(self):
        mapper = KeplerMapper(verbose=2)
        data = np.random.rand(100, 2)
        graph = mapper.map(data)


class TestVisualize():
    def test_visualize_standalone_same(self, tmpdir):
        """ ensure that the visualization is not dependent on the actual mapper object.
        """
        mapper = KeplerMapper()

        file = tmpdir.join('output.html')

        data = np.random.rand(1000, 10)
        lens = mapper.fit_transform(data, projection=[0])
        graph = mapper.map(lens, data)
        viz1 = mapper.visualize(graph, path_html=file.strpath)

        new_mapper = KeplerMapper()
        viz2 = new_mapper.visualize(graph, path_html=file.strpath)

        assert viz1 == viz2

    def test_file_written(self, tmpdir):
        mapper = KeplerMapper()

        file = tmpdir.join('output.html')

        data = np.random.rand(1000, 10)
        lens = mapper.fit_transform(data, projection=[0])
        graph = mapper.map(lens, data)
        viz = mapper.visualize(graph, path_html=file.strpath)

        assert file.read() == viz
        assert len(tmpdir.listdir()) == 1, "file was written to"

    def test_file_not_written(self, tmpdir):
        mapper = KeplerMapper()

        file = tmpdir.join('output.html')

        data = np.random.rand(1000, 10)
        lens = mapper.fit_transform(data, projection=[0])
        graph = mapper.map(lens, data)
        viz = mapper.visualize(graph, path_html=file.strpath, save_file=False)

        assert len(tmpdir.listdir()) == 0, "file was never written to"
        # assert file.read() != viz


class TestLinker():
    # TODO: eventually we will make linker its own class that will be able to
    #       construct general simplicial complexes and
    #       something suitable for computing persistent homology
    def test_finds_a_link(self):
        nerve = GraphNerve()
        groups = {"a": [1,2,3,4], "b":[1,2,3,4]}
        links, _ = nerve(groups)

        assert "a" in links or "b" in links
        assert links["a"] == ["b"] or links["b"] == ["a"]

    def test_no_link(self):
        nerve = GraphNerve()
        groups = {"a": [1,2,3,4], "b":[5,6,7]}

        links, _ = nerve(groups)
        assert not links

    def test_pass_through_result(self):
        nerve = GraphNerve()
        groups = {"a": [1], "b":[2]}

        res = dict()
        links, _ = nerve(groups)

        assert res == links


<<<<<<< HEAD

class TestNerve():
    def test_graphnerve(self):
        nerve = GraphNerve()

        groups = {"a": [1, 2, 3, 4], "b": [1, 2, 5], "c": [5, 6, 7]}
        links, simplices = nerve(groups)

        # all vertices are simplices
        assert all([[k] in simplices for k in groups])

        # graph should be a -- b -- c
        assert "c" not in links["a"] and "a" not in links["c"]
        assert "b" in links["a"] or "a" in links["b"]
        assert "c" in links["b"] or "b" in links["c"]


    def test_min_intersection(self):
        nerve = GraphNerve(min_intersection=2)

        groups = {"a": [1,2,3,4], "b": [1,2,5], "c": [5,6,7]}
        links, simplices = nerve(groups)

        # all vertices are simplices
        assert all([[k] in simplices for k in groups])

        # graph should be a -- b    c
        assert "c" not in links["a"] and "a" not in links["c"]
        assert "b" in links["a"] or "a" in links["b"]
        assert "c" not in links["b"] and "b" not in links["c"]



class TestCover():
    def test_cube_count(self):
        data = np.arange(30).reshape(10,3)
        c = Cover(data, nr_cubes=10)
        cubes = c.cubes

        assert len(cubes) == 10**3

    def test_cube_dim(self):

        data = np.arange(30).reshape(10,3)
        c = Cover(data, nr_cubes=10)
        cubes = c.cubes

        assert all( len(cube) == 3 for cube in cubes)

    def test_single_dim(self):
        data = np.arange(10).reshape(10,1)
        c = Cover(data, nr_cubes=10)
        cubes = c.cubes

        assert all( len(cube) == 1 for cube in cubes)

    def test_chunk_dist(self):
        data = np.arange(100).reshape(10,10)

        cover = Cover(data, nr_cubes=10)
        chunks = list(cover.chunk_dist)

        assert all(i == 9 for i in chunks)

    def test_nr_dimensions(self):
        data = np.arange(30).reshape(10,3)

        c = Cover(data, nr_cubes=10)

        assert c.nr_dimensions == 3

    def test_bound_is_min(self):
        data = np.arange(100).reshape(10,10)

        c = Cover(data, nr_cubes=10)

        bounds = zip(c.d, range(10))
        assert all(b[0] == b[1] for b in bounds)

    def test_entries_even(self):
        data = np.arange(20).reshape(20,1)

        cover = Cover(data, nr_cubes=10)
        cubes = cover._cube_coordinates_all()

        for cube in cubes:
            entries = cover.find_entries(data, cube)

            assert len(entries) >= 2

    def test_entries_in_correct_cubes(self):
        data = np.arange(20).reshape(20,1)

        cover = Cover(data, nr_cubes=10)
        cubes = cover._cube_coordinates_all()

        entries = [cover.find_entries(data, cube) for cube in cubes]
=======
class TestLens():
    # TODO: most of these tests only accomodate the default option. They need to be extended to incorporate all possible transforms.
>>>>>>> 4184749a


    # one test for each option supported
    def test_str_options(self):
        mapper = KeplerMapper()

        data = np.random.rand(100, 10)

        options = [
            ['sum', np.sum],
            ['mean', np.mean],
            ['median', np.median],
            ['max', np.max],
            ['min', np.min],
            ['std', np.std],
            ['l2norm', np.linalg.norm]
        ]

        first_point = data[0]
        last_point = data[-1]
        for tag, func in options:
            lens = mapper.fit_transform(data, projection=tag, scaler=None)
            np.testing.assert_almost_equal(lens[0][0], func(first_point))
            np.testing.assert_almost_equal(lens[-1][0], func(last_point))


    def test_lens_size(self):
        mapper = KeplerMapper()

        data = np.random.rand(100, 10)
        lens = mapper.fit_transform(data)

        assert lens.shape[0] == data.shape[0]

    def test_map_custom_lens(self):
        # I think that map currently requires fit_transform to be called first
        mapper = KeplerMapper()
        data = np.random.rand(100, 2)
        graph = mapper.map(data)
        assert graph["meta_data"]["projection"] == "custom"
        assert graph["meta_data"]["scaler"] == "None"

    def test_projection(self):
        # accomodate scaling, values are in (0,1), but will be scaled slightly
        atol = 0.1

        mapper = KeplerMapper()
        data = np.random.rand(100, 5)
        lens = mapper.fit_transform(data, projection=[0, 1])
        np.testing.assert_allclose(lens, data[:, :2], atol=atol)

        lens = mapper.fit_transform(data, projection=[0])
        np.testing.assert_allclose(lens, data[:, :1], atol=atol)<|MERGE_RESOLUTION|>--- conflicted
+++ resolved
@@ -98,9 +98,6 @@
 
         assert res == links
 
-
-<<<<<<< HEAD
-
 class TestNerve():
     def test_graphnerve(self):
         nerve = GraphNerve()
@@ -197,11 +194,8 @@
         cubes = cover._cube_coordinates_all()
 
         entries = [cover.find_entries(data, cube) for cube in cubes]
-=======
 class TestLens():
     # TODO: most of these tests only accomodate the default option. They need to be extended to incorporate all possible transforms.
->>>>>>> 4184749a
-
 
     # one test for each option supported
     def test_str_options(self):
