--- conflicted
+++ resolved
@@ -21,12 +21,9 @@
     format_mapper_data,
     build_histogram,
     colorscale_default,
-<<<<<<< HEAD
     _default_row_color_function,
     _default_node_color_function,
-=======
     render_template
->>>>>>> ce8ee811
 )
 
 __all__ = [
@@ -759,15 +756,6 @@
                 "Visualize requires a mapper with more than 0 nodes. \nIt is possible that the constructed mapper could have been constructed with bad parameters. This can occasionally happens when using the default clustering algorithm. Try changing `eps` or `min_samples` in the DBSCAN clustering algorithm."
             )
 
-<<<<<<< HEAD
-        # Find the module absolute path and locate templates
-        module_root = os.path.join(os.path.dirname(__file__), "templates")
-        env = Environment(loader=FileSystemLoader(module_root))
-=======
-        # Color function is a vector of colors?
-        color_function = init_color_function(graph, color_function)
->>>>>>> ce8ee811
-
         color_data = init_color_data(graph, color_data)
         
         mapper_data = format_mapper_data(
