# A small helper class to house functions needed by KeplerMapper.visualize
import numpy as np
from sklearn import preprocessing
import json
from collections import defaultdict
from ast import literal_eval


colorscale_default = [
    [0.0, "rgb(68, 1, 84)"],  # Viridis
    [0.1, "rgb(72, 35, 116)"],
    [0.2, "rgb(64, 67, 135)"],
    [0.3, "rgb(52, 94, 141)"],
    [0.4, "rgb(41, 120, 142)"],
    [0.5, "rgb(32, 144, 140)"],
    [0.6, "rgb(34, 167, 132)"],
    [0.7, "rgb(68, 190, 112)"],
    [0.8, "rgb(121, 209, 81)"],
    [0.9, "rgb(189, 222, 38)"],
    [1.0, "rgb(253, 231, 36)"],
]


palette = [
    "#0500ff",
    "#0300ff",
    "#0100ff",
    "#0002ff",
    "#0022ff",
    "#0044ff",
    "#0064ff",
    "#0084ff",
    "#00a4ff",
    "#00a4ff",
    "#00c4ff",
    "#00e4ff",
    "#00ffd0",
    "#00ff83",
    "#00ff36",
    "#17ff00",
    "#65ff00",
    "#b0ff00",
    "#fdff00",
    "#FFf000",
    "#FFdc00",
    "#FFc800",
    "#FFb400",
    "#FFa000",
    "#FF8c00",
    "#FF7800",
    "#FF6400",
    "#FF5000",
    "#FF3c00",
    "#FF2800",
    "#FF1400",
    "#FF0000",
]


def _colors_to_rgb(colorscale):
    """ Ensure that the color scale is formatted in rgb strings. 
        If the colorscale is a hex string, then convert to rgb.
    """
    if colorscale[0][1][0] == "#":
        plotly_colors = np.array(colorscale)[:, 1].tolist()
        for k, hexcode in enumerate(plotly_colors):
            hexcode = hexcode.lstrip("#")
            hex_len = len(hexcode)
            step = hex_len // 3
            colorscale[k][1] = "rgb" + str(
                tuple(int(hexcode[j : j + step], 16) for j in range(0, hex_len, step))
            )

    return colorscale


def _to_html_format(st):
    return st.replace("\n", "<br>")


def _map_val2color(val, vmin, vmax, colorscale=None):
    """ Maps a value val in [vmin, vmax] to the corresponding color in
        the colorscale
        returns the rgb color code of that color
    """
    colorscale = colorscale or colorscale_default

    if vmin >= vmax:
        raise ValueError("vmin should be < vmax")

    scale = list(map(float, np.array(colorscale)[:, 0]))
    colors = np.array(colorscale)[:, 1]

    colors_01 = (
        np.array(list(map(literal_eval, [color[3:] for color in colors]))) / 255.
    )

    v = (val - vmin) / float((vmax - vmin))  # val is mapped to v in[0,1]

    idx = 0
    # sequential search for the two   consecutive indices idx, idx+1 such that
    # v belongs to the interval  [scale[idx], scale[idx+1]
    while v > scale[idx + 1]:
        idx += 1
    left_scale_val = scale[idx]
    right_scale_val = scale[idx + 1]
    vv = (v - left_scale_val) / (right_scale_val - left_scale_val)

    # get the triplet of three values in [0,1] that represent the rgb color
    # corresponding to val
    val_color01 = colors_01[idx] + vv * (colors_01[idx + 1] - colors_01[idx])
    val_color_0255 = list(map(np.uint8, 255 * val_color01))

    return "rgb" + str(tuple(val_color_0255))


def init_color_function(graph, color_function=None):
    # If no color_function provided we color by row order in data set
    # Reshaping to 2-D array is required for sklearn 0.19
    n_samples = np.max([i for s in graph["nodes"].values() for i in s]) + 1
    if color_function is None:
        color_function = np.arange(n_samples).reshape(-1, 1)
    else:
        color_function = color_function.reshape(-1, 1)

    color_function = color_function.astype(np.float64)
    # MinMax Scaling to be friendly to non-scaled input.
    scaler = preprocessing.MinMaxScaler()
    color_function = scaler.fit_transform(color_function).ravel()
    return color_function


def format_meta(graph, custom_meta=None, color_function_name=None):
    n = [l for l in graph["nodes"].values()]
    n_unique = len(set([i for s in n for i in s]))

    if custom_meta is None:
        custom_meta = graph["meta_data"]
<<<<<<< HEAD
=======

        if "clusterer" in custom_meta.keys():
            clusterer = custom_meta["clusterer"]
            custom_meta["clusterer"] = _to_html_format(clusterer)

        if "projection" in custom_meta.keys():
            projection = custom_meta["projection"]
            custom_meta["projection"] = _to_html_format(projection)

        if color_function_name is not None:
            custom_meta["color_function"] = color_function_name
>>>>>>> 304750eb

    mapper_summary = {
        "custom_meta": custom_meta,
        "n_nodes": len(graph["nodes"]),
        "n_edges": sum([len(l) for l in graph["links"].values()]),
        "n_total": sum([len(l) for l in graph["nodes"].values()]),
        "n_unique": n_unique,
    }

    return mapper_summary


def format_mapper_data(
<<<<<<< HEAD
    graph, color_function, X, X_names, lens, lens_names, custom_tooltips, env
=======
    graph, color_function, X, X_names, lens, lens_names, custom_tooltips, env, nbins=10
>>>>>>> 304750eb
):
    # import pdb; pdb.set_trace()
    json_dict = {"nodes": [], "links": []}
    node_id_to_num = {}
    for i, (node_id, member_ids) in enumerate(graph["nodes"].items()):
        node_id_to_num[node_id] = i
        c = _color_function(member_ids, color_function)
        t = _type_node()
        s = _size_node(member_ids)
        tt = _format_tooltip(
            env,
            member_ids,
            custom_tooltips,
            X,
            X_names,
            lens,
            lens_names,
            color_function,
            node_id,
<<<<<<< HEAD
=======
            nbins
>>>>>>> 304750eb
        )

        n = {
            "id": "",
            "name": node_id,
            "color": c,
            "type": _type_node(),
            "size": s,
            "tooltip": tt,
        }

        json_dict["nodes"].append(n)
    for i, (node_id, linked_node_ids) in enumerate(graph["links"].items()):
        for linked_node_id in linked_node_ids:
            l = {
                "source": node_id_to_num[node_id],
                "target": node_id_to_num[linked_node_id],
                "width": _size_link_width(graph, node_id, linked_node_id),
            }
            json_dict["links"].append(l)
    return json_dict


def build_histogram(data, colorscale=None, nbins=10):
    """ Build histogram of data based on values of color_function
    """

    if colorscale is None:
        colorscale = colorscale_default

    # TODO: we should weave this method of handling colors into the normal build_histogram and combine both functions
    colorscale = _colors_to_rgb(colorscale)

    h_min, h_max = 0, 1
    hist, bin_edges = np.histogram(data, range=(h_min, h_max), bins=nbins)
    bin_mids = np.mean(np.array(list(zip(bin_edges, bin_edges[1:]))), axis=1)

    histogram = []
    max_bucket_value = max(hist)
    sum_bucket_value = sum(hist)
    for bar, mid in zip(hist, bin_mids):
        height = np.floor(((bar / max_bucket_value) * 100) + 0.5)
        perc = round((bar / sum_bucket_value) * 100., 1)
        color = _map_val2color(mid, 0., 1., colorscale)

        histogram.append({"height": height, "perc": perc, "color": color})

<<<<<<< HEAD
        histogram.append({"height": height, "perc": perc, "color": color})
=======
>>>>>>> 304750eb
    return histogram


def graph_data_distribution(graph, color_function, colorscale, nbins=10):

    node_averages = []
    for node_id, member_ids in graph["nodes"].items():
        member_colors = color_function[member_ids]
        node_averages.append(np.mean(member_colors))

    histogram = build_histogram(node_averages, colorscale=colorscale, nbins=nbins)

    return histogram


def _format_cluster_statistics(member_ids, X, X_names):
    # TODO: Cache X_mean and X_std for all clusters.
    # TODO: replace long tuples with named tuples.
    # TODO: Name all the single letter variables.
    # TODO: remove duplication between above_stats and below_stats
    # TODO: Should we only show variables that are much above or below the mean?

    cluster_data = {"above": [], "below": [], "size": len(member_ids)}

    cluster_stats = ""
    if X is not None:
        # List vs. numpy handling: cast to numpy array
        if isinstance(X_names, list):
            X_names = np.array(X_names)
        # Defaults when providing no X_names
        if X_names.shape[0] == 0:
            X_names = np.array(["f_%s" % (i) for i in range(X.shape[1])])

        cluster_X_mean = np.mean(X[member_ids], axis=0)
        X_mean = np.mean(X, axis=0)
        X_std = np.std(X, axis=0)
        above_mean = cluster_X_mean > X_mean
        std_m = np.sqrt((cluster_X_mean - X_mean) ** 2) / X_std

        stat_zip = list(
            zip(
                std_m,
                X_names,
                np.mean(X, axis=0),
                cluster_X_mean,
                above_mean,
                np.std(X, axis=0),
            )
        )
        stats = sorted(stat_zip, reverse=True)
        above_stats = [a for a in stats if a[4] == True]
        below_stats = [a for a in stats if a[4] == False]

        if len(above_stats) > 0:
            for s, f, i, c, a, v in above_stats[:5]:
                cluster_data["above"].append(
                    {"feature": f, "mean": round(c, 3), "std": round(s, 1)}
                )

        if len(below_stats) > 0:
            for s, f, i, c, a, v in below_stats[:5]:
                cluster_data["below"].append(
                    {"feature": f, "mean": round(c, 3), "std": round(s, 1)}
                )

    return cluster_data


def _format_projection_statistics(member_ids, lens, lens_names):
    projection_data = []

    if lens is not None:
        if isinstance(lens_names, list):
            lens_names = np.array(lens_names)

        # Create defaults when providing no lens_names
        if lens_names.shape[0] == 0:
            lens_names = np.array(["p_%s" % (i) for i in range(lens.shape[1])])

        means_v = np.mean(lens[member_ids], axis=0)
        maxs_v = np.max(lens[member_ids], axis=0)
        mins_v = np.min(lens[member_ids], axis=0)

        for name, mean_v, max_v, min_v in zip(lens_names, means_v, maxs_v, mins_v):
            projection_data.append(
                {
                    "name": name,
                    "mean": round(mean_v, 3),
                    "max": round(max_v, 3),
                    "min": round(min_v, 3),
                }
            )

    return projection_data


<<<<<<< HEAD
=======
def _tooltip_components(
    member_ids, X, X_names, lens, lens_names, color_function, node_ID, colorscale, nbins=10
):
    projection_stats = _format_projection_statistics(member_ids, lens, lens_names)
    cluster_stats = _format_cluster_statistics(member_ids, X, X_names)

    member_histogram = build_histogram(color_function[member_ids], colorscale=colorscale, nbins=nbins)

    return projection_stats, cluster_stats, member_histogram


>>>>>>> 304750eb
def _format_tooltip(
    env,
    member_ids,
    custom_tooltips,
    X,
    X_names,
    lens,
    lens_names,
    color_function,
    node_ID,
<<<<<<< HEAD
=======
    nbins
>>>>>>> 304750eb
):
    # TODO: Allow customization in the form of aggregate per node and per entry in node.
    # TODO: Allow users to turn off tooltip completely.

    custom_tooltips = (
        custom_tooltips[member_ids] if custom_tooltips is not None else member_ids
    )

    # list will render better than numpy arrays
    custom_tooltips = list(custom_tooltips)

<<<<<<< HEAD
    projection_stats = _format_projection_statistics(member_ids, lens, lens_names)
    cluster_stats = _format_cluster_statistics(member_ids, X, X_names)
=======
    colorscale = colorscale_default
>>>>>>> 304750eb

    projection_stats, cluster_stats, histogram = _tooltip_components(
        member_ids, X, X_names, lens, lens_names, color_function, node_ID, colorscale, nbins
    )

    tooltip = env.get_template("cluster_tooltip.html").render(
        projection_stats=projection_stats,
        cluster_stats=cluster_stats,
        custom_tooltips=custom_tooltips,
        histogram=histogram,
        dist_label="Member",
        node_id=node_ID,
    )

    return tooltip


def _color_function(member_ids, color_function):
    return np.mean(color_function[member_ids])


def _size_node(member_ids):
    return int(np.log(len(member_ids) + 1) + 1)


def _type_node():
    return "circle"


def _size_link_width(graph, node_id, linked_node_id):
    return 1<|MERGE_RESOLUTION|>--- conflicted
+++ resolved
@@ -136,8 +136,6 @@
 
     if custom_meta is None:
         custom_meta = graph["meta_data"]
-<<<<<<< HEAD
-=======
 
         if "clusterer" in custom_meta.keys():
             clusterer = custom_meta["clusterer"]
@@ -149,7 +147,6 @@
 
         if color_function_name is not None:
             custom_meta["color_function"] = color_function_name
->>>>>>> 304750eb
 
     mapper_summary = {
         "custom_meta": custom_meta,
@@ -163,11 +160,7 @@
 
 
 def format_mapper_data(
-<<<<<<< HEAD
-    graph, color_function, X, X_names, lens, lens_names, custom_tooltips, env
-=======
     graph, color_function, X, X_names, lens, lens_names, custom_tooltips, env, nbins=10
->>>>>>> 304750eb
 ):
     # import pdb; pdb.set_trace()
     json_dict = {"nodes": [], "links": []}
@@ -187,10 +180,7 @@
             lens_names,
             color_function,
             node_id,
-<<<<<<< HEAD
-=======
             nbins
->>>>>>> 304750eb
         )
 
         n = {
@@ -238,10 +228,6 @@
 
         histogram.append({"height": height, "perc": perc, "color": color})
 
-<<<<<<< HEAD
-        histogram.append({"height": height, "perc": perc, "color": color})
-=======
->>>>>>> 304750eb
     return histogram
 
 
@@ -338,8 +324,6 @@
     return projection_data
 
 
-<<<<<<< HEAD
-=======
 def _tooltip_components(
     member_ids, X, X_names, lens, lens_names, color_function, node_ID, colorscale, nbins=10
 ):
@@ -351,7 +335,6 @@
     return projection_stats, cluster_stats, member_histogram
 
 
->>>>>>> 304750eb
 def _format_tooltip(
     env,
     member_ids,
@@ -362,10 +345,7 @@
     lens_names,
     color_function,
     node_ID,
-<<<<<<< HEAD
-=======
     nbins
->>>>>>> 304750eb
 ):
     # TODO: Allow customization in the form of aggregate per node and per entry in node.
     # TODO: Allow users to turn off tooltip completely.
@@ -377,13 +357,8 @@
     # list will render better than numpy arrays
     custom_tooltips = list(custom_tooltips)
 
-<<<<<<< HEAD
-    projection_stats = _format_projection_statistics(member_ids, lens, lens_names)
-    cluster_stats = _format_cluster_statistics(member_ids, X, X_names)
-=======
     colorscale = colorscale_default
->>>>>>> 304750eb
-
+    
     projection_stats, cluster_stats, histogram = _tooltip_components(
         member_ids, X, X_names, lens, lens_names, color_function, node_ID, colorscale, nbins
     )
