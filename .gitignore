--- conflicted
+++ resolved
@@ -57,9 +57,4 @@
 .pytest_cache
 .vscode
 .ipynb_checkpoints
-<<<<<<< HEAD
-
-_modules
-=======
-_modules/
->>>>>>> 1c549288
+_modules