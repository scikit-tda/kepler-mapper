--- conflicted
+++ resolved
@@ -4,6 +4,12 @@
   - "3.4"
   - "3.5"
   - "3.6"
+
+matrix:
+include:
+  - python: 3.7
+    dist: xenial
+    sudo: true
 
 before_install:
     # Tricks to avoid matplotlib error about X11:
@@ -13,12 +19,7 @@
     - "sh -e /etc/init.d/xvfb start"
 
 install:
-<<<<<<< HEAD
   - pip install ".[testing]"
-=======
-  - pip install .
-  - pip install python-igraph plotly ipywidgets
->>>>>>> 304750eb
   - pip install pytest-cov
 
 script:
