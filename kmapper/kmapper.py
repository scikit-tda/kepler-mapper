--- conflicted
+++ resolved
@@ -442,13 +442,8 @@
         meta = format_meta(graph, custom_meta)
 
         # Find the absolute module path and the static files
-<<<<<<< HEAD
-
-        js_path = os.path.join(os.path.dirname(__file__), 'static', 'kmapper.js')
-=======
         js_path = os.path.join(os.path.dirname(
             __file__), 'static', 'kmapper.js')
->>>>>>> 00ef0f82
         with open(js_path, 'r') as myfile:
             js_text = myfile.read()
         css_path = os.path.join(os.path.dirname(
