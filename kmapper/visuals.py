# A small helper class to house functions needed by KeplerMapper.visualize
import numpy as np
from sklearn import preprocessing
import json
import os
from collections import defaultdict
from ast import literal_eval
from jinja2 import Environment, FileSystemLoader, Template


colorscale_default = [
    [0.0, "rgb(68, 1, 84)"],  # Viridis
    [0.1, "rgb(72, 35, 116)"],
    [0.2, "rgb(64, 67, 135)"],
    [0.3, "rgb(52, 94, 141)"],
    [0.4, "rgb(41, 120, 142)"],
    [0.5, "rgb(32, 144, 140)"],
    [0.6, "rgb(34, 167, 132)"],
    [0.7, "rgb(68, 190, 112)"],
    [0.8, "rgb(121, 209, 81)"],
    [0.9, "rgb(189, 222, 38)"],
    [1.0, "rgb(253, 231, 36)"],
]


palette = [
    "#0500ff",
    "#0300ff",
    "#0100ff",
    "#0002ff",
    "#0022ff",
    "#0044ff",
    "#0064ff",
    "#0084ff",
    "#00a4ff",
    "#00a4ff",
    "#00c4ff",
    "#00e4ff",
    "#00ffd0",
    "#00ff83",
    "#00ff36",
    "#17ff00",
    "#65ff00",
    "#b0ff00",
    "#fdff00",
    "#FFf000",
    "#FFdc00",
    "#FFc800",
    "#FFb400",
    "#FFa000",
    "#FF8c00",
    "#FF7800",
    "#FF6400",
    "#FF5000",
    "#FF3c00",
    "#FF2800",
    "#FF1400",
    "#FF0000",
]


def _colors_to_rgb(colorscale):
    """ Ensure that the color scale is formatted in rgb strings. 
        If the colorscale is a hex string, then convert to rgb.
    """
    if colorscale[0][1][0] == "#":
        plotly_colors = np.array(colorscale)[:, 1].tolist()
        for k, hexcode in enumerate(plotly_colors):
            hexcode = hexcode.lstrip("#")
            hex_len = len(hexcode)
            step = hex_len // 3
            colorscale[k][1] = "rgb" + str(
                tuple(int(hexcode[j : j + step], 16) for j in range(0, hex_len, step))
            )

    return colorscale


def _to_html_format(st):
    return st.replace("\n", "<br>")


def _map_val2color(val, vmin, vmax, colorscale=None):
    """ Maps a value val in [vmin, vmax] to the corresponding color in
        the colorscale
        returns the rgb color code of that color
    """
    colorscale = colorscale or colorscale_default

    if vmin >= vmax:
        raise ValueError("vmin should be < vmax")

    scale = list(map(float, np.array(colorscale)[:, 0]))
    colors = np.array(colorscale)[:, 1]

    colors_01 = (
        np.array(list(map(literal_eval, [color[3:] for color in colors]))) / 255.0
    )

    v = (val - vmin) / float((vmax - vmin))  # val is mapped to v in[0,1]

    idx = 0
    # sequential search for the two   consecutive indices idx, idx+1 such that
    # v belongs to the interval  [scale[idx], scale[idx+1]
    while v > scale[idx + 1]:
        idx += 1
    left_scale_val = scale[idx]
    right_scale_val = scale[idx + 1]
    vv = (v - left_scale_val) / (right_scale_val - left_scale_val)

    # get the triplet of three values in [0,1] that represent the rgb color
    # corresponding to val
    val_color01 = colors_01[idx] + vv * (colors_01[idx + 1] - colors_01[idx])
    val_color_0255 = list(map(np.uint8, 255 * val_color01))

    return "rgb" + str(tuple(val_color_0255))


def init_color_data(graph, color_data=None):
    # If no color_data provided we color by row order in data set
    
    if color_data is None:
        n_samples = np.max([i for s in graph["nodes"].values() for i in s]) + 1
        color_data = np.arange(n_samples)
    
    # Reshaping to 2-D array is required for sklearn 0.19
    is_one_dim = was_one_dim = ( color_data.ndim == 1 )
    if is_one_dim:
        color_data = color_data.reshape(-1, 1)

    color_data = color_data.astype(np.float64)
    # MinMax Scaling to be friendly to non-scaled input.
    scaler = preprocessing.MinMaxScaler()
    color_data = scaler.fit_transform(color_data)
    
    # Put back into vector if that's what it was to start with
    if was_one_dim:
        color_data = color_data.ravel()
    
    # "Scaler might have floating point issues, 1.0000...0002". Force max and min
    color_data[color_data > 1] = 1
    color_data[color_data < 0] = 0
    
    return color_data


def format_meta(graph, custom_meta=None, color_data_name=None):
    n = [l for l in graph["nodes"].values()]
    n_unique = len(set([i for s in n for i in s]))

    if custom_meta is None:
        custom_meta = graph["meta_data"]

        if "clusterer" in custom_meta.keys():
            clusterer = custom_meta["clusterer"]
            custom_meta["clusterer"] = _to_html_format(clusterer)

        if "projection" in custom_meta.keys():
            projection = custom_meta["projection"]
            custom_meta["projection"] = _to_html_format(projection)

        if color_data_name is not None:
            custom_meta["color_data"] = color_data_name

    mapper_summary = {
        "custom_meta": custom_meta,
        "n_nodes": len(graph["nodes"]),
        "n_edges": sum([len(l) for l in graph["links"].values()]),
        "n_total": sum([len(l) for l in graph["nodes"].values()]),
        "n_unique": n_unique,
    }

    return mapper_summary


def format_mapper_data(
<<<<<<< HEAD
    graph,
    color_data,
    row_color_function,
    node_color_function,
    X,
    X_names,
    lens,
    lens_names,
    custom_tooltips,
    env,
    nbins=10,
=======
    graph, color_function, X, X_names, lens, lens_names, custom_tooltips, nbins=10
>>>>>>> ce8ee811
):
    json_dict = {"nodes": [], "links": []}
    node_id_to_num = {}
    for i, (node_id, member_ids) in enumerate(graph["nodes"].items()):
        node_id_to_num[node_id] = i
        member_colors = row_color_function(color_data, member_ids)
        c = node_color_function(member_colors)
        t = _type_node()
        s = _size_node(member_ids)
        tt = _format_tooltip(
            member_ids,
            custom_tooltips,
            X,
            X_names,
            lens,
            lens_names,
            member_colors,
            node_id,
            nbins,
        )

        n = {
            "id": "",
            "name": node_id,
            "color": c,
            "type": _type_node(),
            "size": s,
            "tooltip": tt,
        }

        json_dict["nodes"].append(n)
    for i, (node_id, linked_node_ids) in enumerate(graph["links"].items()):
        for linked_node_id in linked_node_ids:
            json_dict["links"].append(
                {
                    "source": node_id_to_num[node_id],
                    "target": node_id_to_num[linked_node_id],
                    "width": _size_link_width(graph, node_id, linked_node_id),
                }
            )
    return json_dict


def build_histogram(data, colorscale=None, nbins=10):
    """ Build histogram of data based on values of color_function and color_data
    """

    if colorscale is None:
        colorscale = colorscale_default

    # TODO: we should weave this method of handling colors into the normal build_histogram and combine both functions
    colorscale = _colors_to_rgb(colorscale)

    h_min, h_max = 0, 1
    hist, bin_edges = np.histogram(data, range=(h_min, h_max), bins=nbins)
    bin_mids = np.mean(np.array(list(zip(bin_edges, bin_edges[1:]))), axis=1)

    histogram = []
    max_bucket_value = max(hist)
    sum_bucket_value = sum(hist)
    for bar, mid in zip(hist, bin_mids):
        height = np.floor(((bar / max_bucket_value) * 100) + 0.5)
        perc = round((bar / sum_bucket_value) * 100.0, 1)
        color = _map_val2color(mid, 0.0, 1.0, colorscale)

        histogram.append({"height": height, "perc": perc, "color": color})

    return histogram


def graph_data_distribution(graph, color_data, row_color_function, node_color_function, colorscale, nbins=10):

    node_averages = []
    for node_id, member_ids in graph["nodes"].items():
        member_colors = row_color_function(color_data, member_ids)
        node_averages.append(node_color_function(member_colors))

    histogram = build_histogram(node_averages, colorscale=colorscale, nbins=nbins)

    return histogram

def render_template(
    title,
    mapper_summary,
    histogram,
    mapper_data,
    colorscale
    ):
    # Find the module absolute path and locate templates
    module_root = os.path.join(os.path.dirname(__file__), "templates")
    env = Environment(loader=FileSystemLoader(module_root))
    
    # Render the Jinja template, filling fields as appropriate
    rendered_template = env.get_template("base.html").render(
        title=title,
        mapper_summary=mapper_summary,
        histogram=histogram,
        dist_label="Node",
        mapper_data=mapper_data,
        colorscale=colorscale
    )
    
    return rendered_template


def _format_cluster_statistics(member_ids, X, X_names):
    # TODO: Cache X_mean and X_std for all clusters.
    # TODO: replace long tuples with named tuples.
    # TODO: Name all the single letter variables.
    # TODO: remove duplication between above_stats and below_stats
    # TODO: Should we only show variables that are much above or below the mean?

    cluster_data = {"above": [], "below": [], "size": len(member_ids)}

    cluster_stats = ""
    if X is not None:
        # List vs. numpy handling: cast to numpy array
        if isinstance(X_names, list):
            X_names = np.array(X_names)
        # Defaults when providing no X_names
        if X_names.shape[0] == 0:
            X_names = np.array(["f_%s" % (i) for i in range(X.shape[1])])

        cluster_X_mean = np.mean(X[member_ids], axis=0)
        X_mean = np.mean(X, axis=0)
        X_std = np.std(X, axis=0)
        above_mean = cluster_X_mean > X_mean
        std_m = np.sqrt((cluster_X_mean - X_mean) ** 2) / X_std

        stat_zip = list(
            zip(
                std_m,
                X_names,
                np.mean(X, axis=0),
                cluster_X_mean,
                above_mean,
                np.std(X, axis=0),
            )
        )
        stats = sorted(stat_zip, reverse=True)

        above_stats = [a for a in stats if bool(a[4]) is True]
        below_stats = [a for a in stats if bool(a[4]) is False]

        if len(above_stats) > 0:
            for s, f, i, c, a, v in above_stats[:5]:
                cluster_data["above"].append(
                    {"feature": f, "mean": round(c, 3), "std": round(s, 1)}
                )

        if len(below_stats) > 0:
            for s, f, i, c, a, v in below_stats[:5]:
                cluster_data["below"].append(
                    {"feature": f, "mean": round(c, 3), "std": round(s, 1)}
                )

    return cluster_data


def _format_projection_statistics(member_ids, lens, lens_names):
    projection_data = []

    if lens is not None:
        if isinstance(lens_names, list):
            lens_names = np.array(lens_names)

        # Create defaults when providing no lens_names
        if lens_names.shape[0] == 0:
            lens_names = np.array(["p_%s" % (i) for i in range(lens.shape[1])])

        means_v = np.mean(lens[member_ids], axis=0)
        maxs_v = np.max(lens[member_ids], axis=0)
        mins_v = np.min(lens[member_ids], axis=0)

        for name, mean_v, max_v, min_v in zip(lens_names, means_v, maxs_v, mins_v):
            projection_data.append(
                {
                    "name": name,
                    "mean": round(mean_v, 3),
                    "max": round(max_v, 3),
                    "min": round(min_v, 3),
                }
            )

    return projection_data


def _tooltip_components(
    member_ids,
    X,
    X_names,
    lens,
    lens_names,
    member_colors,
    node_ID,
    colorscale,
    nbins=10,
):
    projection_stats = _format_projection_statistics(member_ids, lens, lens_names)
    cluster_stats = _format_cluster_statistics(member_ids, X, X_names)

    member_histogram = build_histogram(
        member_colors, colorscale=colorscale, nbins=nbins
    )

    return projection_stats, cluster_stats, member_histogram


def _format_tooltip(
    member_ids,
    custom_tooltips,
    X,
    X_names,
    lens,
    lens_names,
    member_colors,
    node_ID,
    nbins,
):
    # TODO: Allow customization in the form of aggregate per node and per entry in node.
    # TODO: Allow users to turn off tooltip completely.

    custom_tooltips = (
        custom_tooltips[member_ids] if custom_tooltips is not None else member_ids
    )

    # list will render better than numpy arrays
    custom_tooltips = list(custom_tooltips)

    colorscale = colorscale_default

    projection_stats, cluster_stats, histogram = _tooltip_components(
        member_ids,
        X,
        X_names,
        lens,
        lens_names,
        member_colors,
        node_ID,
        colorscale,
        nbins,
    )

    tooltip_data = {
        'projection_stats': projection_stats,
        'cluster_stats': cluster_stats,
        'custom_tooltips': custom_tooltips,
        'histogram': histogram,
        'dist_label': "Member",
        'node_id': node_ID,
    }

    return tooltip_data


def _size_node(member_ids):
    return int(np.log(len(member_ids) + 1) + 1)


def _type_node():
    return "circle"


def _size_link_width(graph, node_id, linked_node_id):
    return 1

def _default_row_color_function(color_data, member_ids):
    if color_data.ndim == 1:
        return color_data[member_ids]
    else:
        return np.mean(color_data[member_ids], axis=1)

def _default_node_color_function(member_colors):
    return np.mean(member_colors)<|MERGE_RESOLUTION|>--- conflicted
+++ resolved
@@ -174,7 +174,6 @@
 
 
 def format_mapper_data(
-<<<<<<< HEAD
     graph,
     color_data,
     row_color_function,
@@ -184,11 +183,7 @@
     lens,
     lens_names,
     custom_tooltips,
-    env,
     nbins=10,
-=======
-    graph, color_function, X, X_names, lens, lens_names, custom_tooltips, nbins=10
->>>>>>> ce8ee811
 ):
     json_dict = {"nodes": [], "links": []}
     node_id_to_num = {}
